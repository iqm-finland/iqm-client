# Copyright 2021 IQM client developers
#
# Licensed under the Apache License, Version 2.0 (the "License");
# you may not use this file except in compliance with the License.
# You may obtain a copy of the License at
#
#     http://www.apache.org/licenses/LICENSE-2.0
#
# Unless required by applicable law or agreed to in writing, software
# distributed under the License is distributed on an "AS IS" BASIS,
# WITHOUT WARRANTIES OR CONDITIONS OF ANY KIND, either express or implied.
# See the License for the specific language governing permissions and
# limitations under the License.
"""Client-side library for connecting to and executing quantum circuits on IQM quantum computers."""
from importlib.metadata import PackageNotFoundError, version
import sys
import warnings

from iqm.iqm_client.api import *
from iqm.iqm_client.authentication import *
from iqm.iqm_client.errors import *
from iqm.iqm_client.iqm_client import *
from iqm.iqm_client.models import *
from iqm.iqm_client.transpile import *

try:
    DIST_NAME = "iqm-client"
    __version__ = version(DIST_NAME)
except PackageNotFoundError:
    __version__ = "unknown"
finally:
<<<<<<< HEAD
    del version, PackageNotFoundError
=======
    del version, PackageNotFoundError

if sys.version_info < (3, 11):
    warnings.warn(DeprecationWarning("Python 3.10 will no longer be supported in a later release of IQM client."))
>>>>>>> 2d30594c
<|MERGE_RESOLUTION|>--- conflicted
+++ resolved
@@ -29,11 +29,7 @@
 except PackageNotFoundError:
     __version__ = "unknown"
 finally:
-<<<<<<< HEAD
-    del version, PackageNotFoundError
-=======
     del version, PackageNotFoundError
 
 if sys.version_info < (3, 11):
-    warnings.warn(DeprecationWarning("Python 3.10 will no longer be supported in a later release of IQM client."))
->>>>>>> 2d30594c
+    warnings.warn(DeprecationWarning("Python 3.10 will no longer be supported in a later release of IQM client."))