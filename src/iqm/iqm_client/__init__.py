--- conflicted
+++ resolved
@@ -18,12 +18,8 @@
 from iqm.iqm_client.authentication import *
 from iqm.iqm_client.errors import *
 from iqm.iqm_client.iqm_client import *
-<<<<<<< HEAD
-from iqm.iqm_client.quantum_architecture import *
+from iqm.iqm_client.models import *
 from iqm.iqm_client.transpile import *
-=======
-from iqm.iqm_client.models import *
->>>>>>> a58502a3
 
 try:
     DIST_NAME = "iqm-client"
