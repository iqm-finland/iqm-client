--- conflicted
+++ resolved
@@ -61,308 +61,6 @@
 REQUESTS_TIMEOUT = float(os.environ.get('IQM_CLIENT_REQUESTS_TIMEOUT', 60.0))
 DEFAULT_TIMEOUT_SECONDS = 900
 SECONDS_BETWEEN_CALLS = float(os.environ.get('IQM_CLIENT_SECONDS_BETWEEN_CALLS', 1.0))
-<<<<<<< HEAD
-REFRESH_MARGIN_SECONDS = 60
-
-AUTH_CLIENT_ID = 'iqm_client'
-AUTH_REALM = 'cortex'
-
-
-class ClientConfigurationError(RuntimeError):
-    """Wrong configuration provided."""
-
-
-class ClientAuthenticationError(RuntimeError):
-    """Something went wrong with user authentication."""
-
-
-class CircuitValidationError(RuntimeError):
-    """Circuit validation failed."""
-
-
-class CircuitExecutionError(RuntimeError):
-    """Something went wrong on the server."""
-
-
-class APITimeoutError(CircuitExecutionError):
-    """Exception for when executing a job on the server takes too long."""
-
-
-class JobAbortionError(RuntimeError):
-    """Job abortion failed."""
-
-
-class Status(str, Enum):
-    """
-    Status of a job.
-    """
-
-    PENDING_COMPILATION = 'pending compilation'
-    PENDING_EXECUTION = 'pending execution'
-    READY = 'ready'
-    FAILED = 'failed'
-    ABORTED = 'aborted'
-    PENDING_DELETION = 'pending deletion'
-    DELETION_FAILED = 'deletion failed'
-    DELETED = 'deleted'
-
-
-class Circuit(BaseModel):
-    """Quantum circuit to be executed."""
-
-    name: str = Field(..., examples=['test circuit'])
-    """name of the circuit"""
-    instructions: tuple[Instruction, ...] = Field(...)
-    """instructions comprising the circuit"""
-    metadata: Optional[dict[str, Any]] = Field(None)
-    """arbitrary metadata associated with the circuit"""
-
-    def all_qubits(self) -> set[str]:
-        """Return the names of all qubits in the circuit."""
-        qubits: set[str] = set()
-        for instruction in self.instructions:
-            qubits.update(instruction.qubits)
-        return qubits
-
-    @field_validator('name')
-    @classmethod
-    def name_validator(cls, value):
-        """Check if the circuit name is a non-empty string"""
-        name = value
-        if len(name) == 0:
-            raise ValueError('A circuit should have a non-empty string for a name.')
-        return name
-
-    @field_validator('instructions')
-    @classmethod
-    def instructions_validator(cls, value):
-        """Check the container of instructions and each instruction within"""
-        instructions = value
-
-        # Check container type
-        if not isinstance(instructions, (list, tuple)):
-            raise ValueError('Instructions of a circuit should be packed in a tuple')
-
-        # Check if any instructions are present
-        if len(value) == 0:
-            raise ValueError('Each circuit should have at least one instruction.')
-
-        # Check each instruction explicitly, because automatic validation for Instruction
-        # is only called when we create a new instance of Instruction, but not if we modify
-        # an existing instance.
-        for instruction in instructions:
-            if isinstance(instruction, Instruction):
-                Instruction.model_validate(instruction.__dict__)
-            else:
-                raise ValueError('Every instruction in a circuit should be of type <Instruction>')
-
-        return instructions
-
-
-CircuitBatch = list[Circuit]
-"""Type that represents a list of quantum circuits to be executed together in a single batch."""
-
-
-class SingleQubitMapping(BaseModel):
-    """Mapping of a logical qubit name to a physical qubit name."""
-
-    logical_name: str = Field(..., examples=['alice'])
-    """logical qubit name"""
-    physical_name: str = Field(..., examples=['QB1'])
-    """physical qubit name"""
-
-
-QubitMapping = list[SingleQubitMapping]
-"""Type that represents a qubit mapping for a circuit, i.e. a list of single qubit mappings
-for all qubits in the circuit."""
-
-
-class HeraldingMode(str, Enum):
-    """Heralding mode for circuit execution.
-
-    Heralding is the practice of generating data about the state of qubits prior to execution of a circuit.
-    This can be achieved by measuring the qubits immediately before executing each shot for a circuit."""
-
-    NONE = 'none'
-    """Do not do any heralding."""
-    ZEROS = 'zeros'
-    """Perform a heralding measurement, only retain shots with an all-zeros result.
-
-    Note: in this mode, the number of shots returned after execution will be less or equal to the requested amount
-    due to the post-selection based on heralding data."""
-
-
-class RunRequest(BaseModel):
-    """Request for an IQM quantum computer to run a job that executes a batch of quantum circuits.
-
-    Note: all circuits in a batch must measure the same qubits otherwise batch execution fails.
-    """
-
-    circuits: CircuitBatch = Field(...)
-    """batch of quantum circuit(s) to execute"""
-    custom_settings: Optional[dict[str, Any]] = Field(None)
-    """Custom settings to override default IQM hardware settings and calibration data.
-Note: This field should be always None in normal use."""
-    calibration_set_id: Optional[UUID] = Field(None)
-    """ID of the calibration set to use, or None to use the latest calibration set"""
-    qubit_mapping: Optional[list[SingleQubitMapping]] = Field(None)
-    """mapping of logical qubit names to physical qubit names, or None if using physical qubit names"""
-    shots: int = Field(..., gt=0)
-    """how many times to execute each circuit in the batch, must be greater than zero"""
-    max_circuit_duration_over_t2: Optional[float] = Field(None)
-    """Circuits are disqualified on the server if they are longer than this ratio
-        of the T2 time of the qubits.
-        If set to 0.0, no circuits are disqualified. If set to None the server default value is used."""
-    heralding_mode: HeraldingMode = Field(HeraldingMode.NONE)
-    """which heralding mode to use during the execution of circuits in this request."""
-
-
-CircuitMeasurementResults = dict[str, list[list[int]]]
-"""Measurement results from a single circuit. For each measurement operation in the circuit,
-maps the measurement key to the corresponding results. The outer list elements correspond to shots,
-and the inner list elements to the qubits measured in the measurement operation."""
-
-
-CircuitMeasurementResultsBatch = list[CircuitMeasurementResults]
-"""Type that represents measurement results for a batch of circuits."""
-
-
-class Metadata(BaseModel):
-    """Metadata describing a circuit execution job."""
-
-    calibration_set_id: Optional[UUID] = Field(None)
-    """ID of the calibration set used"""
-    request: RunRequest = Field(...)
-    """copy of the original RunRequest sent to the server"""
-    cocos_version: Optional[str] = Field(None)
-    """CoCoS version used to execute the job"""
-    timestamps: Optional[dict[str, str]] = Field(None)
-    """Timestamps of execution progress"""
-
-
-class RunResult(BaseModel):
-    """Results of a circuit execution job.
-
-    * ``measurements`` is present iff the status is ``'ready'``.
-    * ``message`` carries additional information for the ``'failed'`` status.
-    * If the status is ``'pending compilation'`` or ``'pending execution'``, ``measurements`` and ``message`` are
-      ``None``.
-    """
-
-    status: Status = Field(...)
-    """current status of the job, in ``{'pending compilation', 'pending execution', 'ready', 'failed', 'aborted'}``"""
-    measurements: Optional[CircuitMeasurementResultsBatch] = Field(None)
-    """if the job has finished successfully, the measurement results for the circuit(s)"""
-    message: Optional[str] = Field(None)
-    """if the job failed, an error message"""
-    metadata: Metadata = Field(...)
-    """metadata about the job"""
-    warnings: Optional[list[str]] = Field(None)
-    """list of warning messages"""
-
-    @staticmethod
-    def from_dict(inp: dict[str, Union[str, dict]]) -> 'RunResult':
-        """Parses the result from a dict.
-
-        Args:
-            inp: value to parse, has to map to RunResult
-
-        Returns:
-            parsed job result
-
-        """
-        input_copy = inp.copy()
-        return RunResult(status=Status(input_copy.pop('status')), **input_copy)
-
-
-class RunStatus(BaseModel):
-    """Status of a circuit execution job."""
-
-    status: Status = Field(...)
-    """current status of the job, in ``{'pending compilation', 'pending execution', 'ready', 'failed', 'aborted'}``"""
-    message: Optional[str] = Field(None)
-    """if the job failed, an error message"""
-    warnings: Optional[list[str]] = Field(None)
-    """list of warning messages"""
-
-    @staticmethod
-    def from_dict(inp: dict[str, Union[str, dict]]) -> 'RunStatus':
-        """Parses the result from a dict.
-
-        Args:
-            inp: value to parse, has to map to RunResult
-
-        Returns:
-            parsed job status
-
-        """
-        input_copy = inp.copy()
-        return RunStatus(status=Status(input_copy.pop('status')), **input_copy)
-
-
-class GrantType(str, Enum):
-    """
-    Type of token request.
-    """
-
-    PASSWORD = 'password'
-    REFRESH = 'refresh_token'
-
-
-class AuthRequest(BaseModel):
-    """Request sent to authentication server for access token and refresh token, or for terminating the session.
-
-    * Token request with grant type ``'password'`` starts a new session in the authentication server.
-      It uses fields ``client_id``, ``grant_type``, ``username`` and ``password``.
-    * Token request with grant type ``'refresh_token'`` is used for maintaining an existing session.
-      It uses field ``client_id``, ``grant_type``, ``refresh_token``.
-    * Logout request uses only fields ``client_id`` and ``refresh_token``.
-
-    """
-
-    client_id: str = Field(...)
-    """name of the client for all request types"""
-    grant_type: Optional[GrantType] = Field(None)
-    """type of token request, in ``{'password', 'refresh_token'}``"""
-    username: Optional[str] = Field(None)
-    """username for grant type ``'password'``"""
-    password: Optional[str] = Field(None)
-    """password for grant type ``'password'``"""
-    refresh_token: Optional[str] = Field(None)
-    """refresh token for grant type ``'refresh_token'`` and logout request"""
-
-
-class Credentials(BaseModel):
-    """Credentials and tokens for maintaining a session with the authentication server.
-
-    * Fields ``auth_server_url``, ``username`` and ``password`` are provided by the user.
-    * Fields ``access_token`` and ``refresh_token`` are loaded from the authentication server and
-      refreshed periodically.
-    """
-
-    auth_server_url: str = Field(...)
-    """Base URL of the authentication server"""
-    username: str = Field(...)
-    """username for logging in to the server"""
-    password: str = Field(...)
-    """password for logging in to the server"""
-    access_token: Optional[str] = Field(None)
-    """current access token of the session"""
-    refresh_token: Optional[str] = Field(None)
-    """current refresh token of the session"""
-
-
-class ExternalToken(BaseModel):
-    """Externally managed token for maintaining a session with the authentication server.
-
-    * Fields ``auth_server_url`` and ``access_token`` are loaded from an
-      external resource, e.g. file generated by Cortex CLI's token manager.
-    """
-
-    auth_server_url: str = Field(...)
-    """Base URL of the authentication server"""
-    access_token: str = Field(...)
-    """current access token of the session"""
 
 
 def update_batch_circuit_metadata(circuit_metadata, circuits):
@@ -385,103 +83,6 @@
             circuit.metadata[k] = v
 
     return circuits
-
-
-def serialize_qubit_mapping(qubit_mapping: dict[str, str]) -> list[SingleQubitMapping]:
-    """Serializes a qubit mapping dict into the corresponding IQM data transfer format.
-
-    Args:
-        qubit_mapping: mapping from logical to physical qubit names
-
-    Returns:
-        data transfer object representing the mapping
-    """
-    return [SingleQubitMapping(logical_name=k, physical_name=v) for k, v in qubit_mapping.items()]
-
-
-def validate_circuit(circuit: Circuit) -> None:
-    """Validates a submitted quantum circuit using Pydantic tooling. If the
-    validation of the circuit fails, an exception is raised.
-
-    Args:
-        circuit: a circuit that needs validation
-
-    Returns:
-         None
-
-    Raises:
-            pydantic.error_wrappers.ValidationError
-    """
-    Circuit.model_validate(circuit.__dict__)
-
-
-def _get_credentials(credentials: dict[str, str]) -> Optional[Credentials]:
-    """Try to obtain credentials, first from arguments, then from environment variables.
-
-    Args:
-        credentials: dict of credentials provided as arguments
-
-    Returns:
-        Credentials with token fields cleared, or None if ``auth_server_url`` was not set.
-    """
-    auth_server_url = credentials.get('auth_server_url') or os.environ.get('IQM_AUTH_SERVER')
-    username = credentials.get('username') or os.environ.get('IQM_AUTH_USERNAME')
-    password = credentials.get('password') or os.environ.get('IQM_AUTH_PASSWORD')
-    if not auth_server_url:
-        return None
-    if not username or not password:
-        raise ClientConfigurationError('Auth server URL is set but no username or password')
-    return Credentials(auth_server_url=auth_server_url, username=username, password=password)
-
-
-def _get_external_token(tokens_file: Optional[str] = None) -> Optional[ExternalToken]:
-    """Try to obtain external token from a file, first by path provided, then by path from
-    environment variable.
-
-    Args:
-        tokens_file: path to a JSON file containing tokens
-
-    Returns:
-        ExternalToken with non-empty auth_server_url and access_token fields,
-        or None if ``tokens_file`` was not provided.
-    """
-
-    filepath = tokens_file or os.environ.get('IQM_TOKENS_FILE')
-
-    if not filepath:
-        return None
-
-    try:
-        with open(filepath, 'r', encoding='utf-8') as file:
-            raw_data = file.read()
-    except FileNotFoundError as error:
-        raise ClientConfigurationError(f'File not found: {filepath}') from error
-
-    try:
-        json_data = json.loads(raw_data)
-    except json.decoder.JSONDecodeError as error:
-        raise ClientConfigurationError(f'Decoding JSON has failed, {error}') from error
-
-    auth_server_url = json_data['auth_server_url']
-    access_token = json_data['access_token']
-
-    return ExternalToken(auth_server_url=auth_server_url, access_token=access_token)
-
-
-def _time_left_seconds(token: str) -> int:
-    """Check how much time is left until the token expires.
-
-    Returns:
-        Time left on token in seconds.
-    """
-    _, body, _ = token.split('.', 2)
-    # Add padding to adjust body length to a multiple of 4 chars as required by base64 decoding
-    body += '=' * (-len(body) % 4)
-    exp_time = int(json.loads(b64decode(body)).get('exp', '0'))
-    return max(0, exp_time - int(time.time()))
-=======
->>>>>>> 7fc0edbd
-
 
 class IQMClient:
     """Provides access to IQM quantum computers.
@@ -538,20 +139,14 @@
         if client_signature:
             self._signature += f', {client_signature}'
         self._architecture: QuantumArchitectureSpecification | None = None
-<<<<<<< HEAD
-        if not self._external_token:
-            self._credentials = _get_credentials(credentials)
-            self._update_tokens()
+        self._dynamic_architectures: dict[UUID, DynamicQuantumArchitecture] = {}
         self._project_id = os.environ.get('PROJECT_ID', None)
         self._slurm_job_id = os.environ.get('SLURM_JOB_ID', None)
-=======
-        self._dynamic_architectures: dict[UUID, DynamicQuantumArchitecture] = {}
 
         if api_variant is None:
             env_var = os.environ.get('IQM_CLIENT_API_VARIANT')
             api_variant = APIVariant(env_var) if env_var else APIVariant.V1
         self._api = APIConfig(api_variant, url)
->>>>>>> 7fc0edbd
 
     def __del__(self):
         try:
@@ -659,8 +254,9 @@
         self._validate_qubit_mapping(architecture, circuits, qubit_mapping)
         serialized_qubit_mapping = serialize_qubit_mapping(qubit_mapping) if qubit_mapping else None
 
-<<<<<<< HEAD
-        self._validate_circuit_instructions(architecture, circuits, qubit_mapping)
+        self._validate_circuit_instructions(
+            architecture, circuits, qubit_mapping, validate_moves=options.move_gate_validation
+        )
 
         # Metadata to attach to circuits
         additional_metadata = {'project_id': self._project_id, 'slurm_job_id': self._slurm_job_id}
@@ -668,14 +264,6 @@
         additional_metadata = {k: v for k, v in additional_metadata.items() if v is not None}
         # Attach metadata to circuits metadata
         circuits = update_batch_circuit_metadata(additional_metadata, circuits)
-
-        # ``bearer_token`` can be ``None`` if cocos we're connecting does not use authentication
-        bearer_token = self._get_bearer_token()
-=======
-        self._validate_circuit_instructions(
-            architecture, circuits, qubit_mapping, validate_moves=options.move_gate_validation
-        )
->>>>>>> 7fc0edbd
 
         return RunRequest(
             qubit_mapping=serialized_qubit_mapping,
