--- conflicted
+++ resolved
@@ -85,7 +85,6 @@
 
 
 class Instruction(BaseModel):
-<<<<<<< HEAD
     r"""Native quantum operation instance with particular arguments and locus.
 
     The :class:`Instruction` class represents a native quantum operation
@@ -103,65 +102,28 @@
     cc_prx           1           ``angle_t: float``, ``phase_t: float``,
                                  ``feedback_label: str``                 Classically controlled prx gate.
     cz               2                                                   Controlled-Z gate.
+    move             2                                                   Moves a qubit state between a qubit and a
+                                                                         computational resonator,
+                                                                         as long as the other component is
+                                                                         in the |0> state.
     barrier          >= 1                                                Execution barrier.
-    move             2                                                   Moves a qubit state between resonator and
-                                                                         qubit, as long as the other component is
-                                                                         in the |0> state.
     ================ =========== ======================================= ===========
-=======
-    r"""
-
-    The :class:`Instruction` class represents a native quantum operation.
-
-    Different Instruction types are distinguished by their :attr:`~Instruction.name`.
-    Each Instruction type acts on a number of :attr:`~Instruction.qubits`, and expects certain
-    :attr:`~Instruction.args`.
-
-    We currently support the following native instruction types:
-
-    ================ =========== ====================================== ===========
-    name             # of qubits args                                   description
-    ================ =========== ====================================== ===========
-    measure          >= 1        ``key: str``                           Measurement in the Z basis.
-    prx              1           ``angle_t: float``, ``phase_t: float`` Phased x-rotation gate.
-    cz               2                                                  Controlled-Z gate.
-    move             2                                                  Moves a qubit state between a qubit and a
-                                                                        computational resonator.
-    barrier          >= 1                                               Execution barrier.
-    ================ =========== ====================================== ===========
->>>>>>> 7fc0edbd
 
     For each Instruction you may also optionally specify :attr:`~Instruction.implementation`,
     which contains the name of an implementation of the operation to use.
     Support for multiple implementations is currently experimental and in normal use the
-<<<<<<< HEAD
     field should be omitted, this selects the default implementation for the operation for that locus.
-=======
-    field should be omitted, this selects the default implementation for the instruction.
-
-    .. note::
-
-        The following instruction names are deprecated, but supported for backwards compatibility for now:
-
-        * ``phased_rx`` ↦ ``prx``
-        * ``measurement`` ↦ ``measure``
->>>>>>> 7fc0edbd
 
     Measure
     -------
 
     Measurement in the computational (Z) basis. The measurement results are the output of the circuit.
-<<<<<<< HEAD
     Takes two string arguments: ``key``, denoting the measurement key the returned results are labeled with,
     and ``feedback_key``, which is only needed if the measurement result is used for classical control
     within the circuit.
-    All the measurement keys and feedback keys in a circuit must be unique.
+    All the measurement keys and feedback keys used in a circuit must be unique (but the two groups of
+    keys are independent namespaces).                                                                             
     Each qubit may be measured multiple times, i.e. mid-circuit measurements are allowed.
-=======
-    Takes one string argument, ``key``, denoting the measurement key the results are labeled with.
-    All the measurement keys in a circuit must be unique. Each qubit may be measured multiple times,
-    i.e. mid-circuit measurements are allowed.
->>>>>>> 7fc0edbd
 
     .. code-block:: python
         :caption: Example
@@ -252,18 +214,11 @@
 
         Instruction(name='barrier', qubits=('alice', 'bob'), args={})
 
-<<<<<<< HEAD
-    *Note*
-    1-qubit barriers will not have any effect on circuit's compilation and execution. Higher layers
-    that sit on top of IQM Client can make actual use of 1-qubit barriers (e.g. during circuit optimization),
-    therefore having them is allowed.
-=======
     .. note::
 
        One-qubit barriers will not have any effect on circuit's compilation and execution. Higher layers
        that sit on top of IQM Client can make actual use of one-qubit barriers (e.g. during circuit optimization),
        therefore having them is allowed.
->>>>>>> 7fc0edbd
     """
 
     name: str = Field(..., examples=['measure'])
@@ -816,11 +771,7 @@
     """list of warning messages"""
 
     @staticmethod
-<<<<<<< HEAD
-    def from_dict(inp: dict[str, Union[str, dict]]) -> RunResult:
-=======
-    def from_dict(inp: dict[str, Union[str, dict, list, None]]) -> 'RunResult':
->>>>>>> 7fc0edbd
+    def from_dict(inp: dict[str, Union[str, dict, list, None]]) -> RunResult:
         """Parses the result from a dict.
 
         Args:
@@ -845,11 +796,7 @@
     """list of warning messages"""
 
     @staticmethod
-<<<<<<< HEAD
-    def from_dict(inp: dict[str, Union[str, dict]]) -> RunStatus:
-=======
-    def from_dict(inp: dict[str, Union[str, dict, list, None]]) -> 'RunStatus':
->>>>>>> 7fc0edbd
+    def from_dict(inp: dict[str, Union[str, dict, list, None]]) -> RunStatus:
         """Parses the result from a dict.
 
         Args:
