name: Continuous Integration 

on:
  pull_request:
  schedule:
    - cron: "0 0 * * *"

jobs:
  build:
    runs-on: ubuntu-latest
    permissions:
      checks: read

    steps:
      - uses: actions/checkout@v2
      - name: Setup Python
        uses: actions/setup-python@v2
        with:
          python-version: '3.9'
      - name: Install dependencies
        run: |
          python -m pip install --upgrade pip
          pip install -e ".[dev]"
          sudo apt-get install graphviz
      - name: Run tests
        run: tox -e tests
<<<<<<< HEAD
      - name: Log in to the Container registry
        uses: docker/login-action@f054a8b539a109f9f41c372932f1ae047eff08c9
        with:
          registry: ${{ env.REGISTRY }}
          username: ${{ github.actor }}
          password: ${{ secrets.GITHUB_TOKEN }}
      - name: Check version in changelog
        run: bash ./tag-from-pipeline.sh verify_changelog_version
=======
      - name: Test docs can be built
        run: tox -e docs
>>>>>>> 5b9c1e01
<|MERGE_RESOLUTION|>--- conflicted
+++ resolved
@@ -24,7 +24,6 @@
           sudo apt-get install graphviz
       - name: Run tests
         run: tox -e tests
-<<<<<<< HEAD
       - name: Log in to the Container registry
         uses: docker/login-action@f054a8b539a109f9f41c372932f1ae047eff08c9
         with:
@@ -33,7 +32,5 @@
           password: ${{ secrets.GITHUB_TOKEN }}
       - name: Check version in changelog
         run: bash ./tag-from-pipeline.sh verify_changelog_version
-=======
       - name: Test docs can be built
-        run: tox -e docs
->>>>>>> 5b9c1e01
+        run: tox -e docs