--- conflicted
+++ resolved
@@ -20,12 +20,8 @@
 from requests import HTTPError
 
 from iqm_client import (Circuit, ClientConfigurationError, IQMClient,
-<<<<<<< HEAD
-                        SingleQubitMapping, Status, serialize_qubit_mappings)
-=======
                         QuantumArchitecture, SingleQubitMapping, Status,
-                        serialize_qubit_mapping)
->>>>>>> d403c189
+                        serialize_qubit_mappings)
 from tests.conftest import MockJsonResponse, existing_run, missing_run
 
 REQUESTS_TIMEOUT = 60
