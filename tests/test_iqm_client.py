--- conflicted
+++ resolved
@@ -19,13 +19,8 @@
 from mockito import when
 from requests import HTTPError
 
-<<<<<<< HEAD
-from iqm_client import (Circuit, ClientConfigurationError, IQMClient,
-                        RunStatus, SingleQubitMapping)
-=======
-from iqm_client.iqm_client import (Circuit, ClientConfigurationError,
+from iqm_client import (Circuit, ClientConfigurationError,
                                    IQMClient, SingleQubitMapping, Status)
->>>>>>> c6325c7e
 from tests.conftest import MockJsonResponse, existing_run, missing_run
 
 
@@ -92,13 +87,8 @@
     """
     Tests getting the run status
     """
-<<<<<<< HEAD
     client = IQMClient(base_url)
-    assert client.get_run(existing_run).status == RunStatus.PENDING
-=======
-    client = IQMClient(base_url, settings_dict)
     assert client.get_run(existing_run).status == Status.PENDING
->>>>>>> c6325c7e
     ready_run = client.get_run(existing_run)
     assert ready_run.status == Status.READY
     assert ready_run.measurements is not None
@@ -108,13 +98,8 @@
     """
     Tests getting the run status
     """
-<<<<<<< HEAD
     client = IQMClient(base_url)
-    assert client.get_run_status(existing_run).status == RunStatus.PENDING
-=======
-    client = IQMClient(base_url, settings_dict)
     assert client.get_run_status(existing_run).status == Status.PENDING
->>>>>>> c6325c7e
     ready_run = client.get_run_status(existing_run)
     assert ready_run.status == Status.READY
 
@@ -141,13 +126,8 @@
     """
     Tests waiting for results for an existing task
     """
-<<<<<<< HEAD
     client = IQMClient(base_url)
-    assert client.wait_for_results(existing_run).status == RunStatus.READY
-=======
-    client = IQMClient(base_url, settings_dict)
     assert client.wait_for_results(existing_run).status == Status.READY
->>>>>>> c6325c7e
 
 
 def test_user_warning_is_emitted_when_warnings_in_response(base_url, settings_dict, capsys):
