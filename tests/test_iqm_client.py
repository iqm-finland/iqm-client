--- conflicted
+++ resolved
@@ -33,12 +33,9 @@
     CircuitExecutionError,
     CircuitValidationError,
     ClientConfigurationError,
-<<<<<<< HEAD
     DDMode,
     DDStrategy,
-=======
     Counts,
->>>>>>> 540f662f
     DynamicQuantumArchitecture,
     HeraldingMode,
     Instruction,
