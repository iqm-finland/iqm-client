--- conflicted
+++ resolved
@@ -68,23 +68,19 @@
     unstub()
 
 
-<<<<<<< HEAD
-def test_no_authorization_header_when_credentials_are_not_provided(base_url):
-=======
 def test_add_authorization_header_when_external_token_is_provided(base_url, settings_dict, tokens_dict):
     """
     Tests that requests are sent with Authorization header when credentials are provided
     """
     tokens_path = os.path.dirname(os.path.realpath(__file__)) + '/resources/tokens.json'
     job_id = expect_status_request(base_url, tokens_dict['access_token'])
-    client = IQMClient(base_url, settings_dict, tokens_file = tokens_path)
+    client = IQMClient(base_url, tokens_file=tokens_path)
     result = client.get_run(job_id)
     assert result.status == 'pending'
     unstub()
 
 
 def test_no_authorization_header_when_credentials_are_not_provided(base_url, settings_dict):
->>>>>>> b399bb4e
     """
     Tests that requests are sent without Authorization header when no credentials are provided
     """
